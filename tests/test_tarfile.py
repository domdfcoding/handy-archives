--- conflicted
+++ resolved
@@ -295,15 +295,8 @@
 			return s.encode("ascii", "backslashreplace")
 
 		assert conv(b'ustar/umlauts-\xc4\xd6\xdc\xe4\xf6\xfc\xdf') in out
-<<<<<<< HEAD
-		assert conv(b'misc/regtype-hpux-signed-chksum-'
-					b'\xc4\xd6\xdc\xe4\xf6\xfc\xdf') in out
-		assert conv(b'misc/regtype-old-v7-signed-chksum-'
-					b'\xc4\xd6\xdc\xe4\xf6\xfc\xdf') in out
-=======
 		assert conv(b'misc/regtype-hpux-signed-chksum-\xc4\xd6\xdc\xe4\xf6\xfc\xdf') in out
 		assert conv(b'misc/regtype-old-v7-signed-chksum-\xc4\xd6\xdc\xe4\xf6\xfc\xdf') in out
->>>>>>> 3e6d9380
 		assert conv(b'pax/bad-pax-\xe4\xf6\xfc') in out
 		assert conv(b'pax/hdrcharset-\xe4\xf6\xfc') in out
 		# Make sure it prints files separated by one newline without any
@@ -312,12 +305,7 @@
 		# ustar/conttype
 		# ustar/regtype
 		# ...
-<<<<<<< HEAD
-		assert re.search(br'ustar/conttype ?\r?\n'
-							br'ustar/regtype ?\r?\n', out)
-=======
 		assert re.search(br'ustar/conttype ?\r?\nustar/regtype ?\r?\n', out)
->>>>>>> 3e6d9380
 		# Make sure it does not print the source of link without verbose flag
 		assert b'link to' not in out
 		assert b'->' not in out
